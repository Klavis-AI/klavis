#!/usr/bin/env node

import { SSEServerTransport } from '@modelcontextprotocol/sdk/server/sse.js';
import { StreamableHTTPServerTransport } from '@modelcontextprotocol/sdk/server/streamableHttp.js';
import { createSupabaseMcpServer, setManagementApiClient, asyncLocalStorage } from './server.js';
import express from 'express';
import * as dotenv from 'dotenv';

// Load environment variables
dotenv.config();

const getSupabaseMcpServer = () => {
  const server = createSupabaseMcpServer({
    platform: {},
    readOnly: true,
  });
  return server;
<<<<<<< HEAD
};
=======
}
>>>>>>> f3394729

const app = express();


//=============================================================================
// STREAMABLE HTTP TRANSPORT (PROTOCOL VERSION 2025-03-26)
//=============================================================================

app.post('/mcp', async (req, res) => {
  const accessToken = req.headers['x-auth-token'] as string;
  if (!accessToken) {
    console.error('Error: Supabase Access Token is missing. Provide it via x-auth-token header.');
  }

  const server = getSupabaseMcpServer();
  try {
    const transport: StreamableHTTPServerTransport = new StreamableHTTPServerTransport({
      sessionIdGenerator: undefined,
    });
    await server.connect(transport);
    asyncLocalStorage.run({ managementApiClient: setManagementApiClient(accessToken) }, async () => {
      await transport.handleRequest(req, res, req.body);
    });
    res.on('close', () => {
      console.log('Request closed');
      transport.close();
      server.close();
    });
  } catch (error) {
    console.error('Error handling MCP request:', error);
    if (!res.headersSent) {
      res.status(500).json({
        jsonrpc: '2.0',
        error: {
          code: -32603,
          message: 'Internal server error',
        },
        id: null,
      });
    }
  }
});

app.get('/mcp', async (req, res) => {
  console.log('Received GET MCP request');
  res.writeHead(405).end(JSON.stringify({
    jsonrpc: "2.0",
    error: {
      code: -32000,
      message: "Method not allowed."
    },
    id: null
  }));
});

app.delete('/mcp', async (req, res) => {
  console.log('Received DELETE MCP request');
  res.writeHead(405).end(JSON.stringify({
    jsonrpc: "2.0",
    error: {
      code: -32000,
      message: "Method not allowed."
    },
    id: null
  }));
});

//=============================================================================
// DEPRECATED HTTP+SSE TRANSPORT (PROTOCOL VERSION 2024-11-05)
//=============================================================================

// to support multiple simultaneous connections we have a lookup object from
// sessionId to transport
const transports: { [sessionId: string]: SSEServerTransport } = {};

app.get("/sse", async (req, res) => {
  const transport = new SSEServerTransport('/messages', res);
  transports[transport.sessionId] = transport;
  res.on("close", () => {
    delete transports[transport.sessionId];
  });
  const server = getSupabaseMcpServer();
  await server.connect(transport);
});

app.post("/messages", async (req, res) => {
  const sessionId = req.query.sessionId as string;
  const transport = transports[sessionId];
  if (transport) {
    // Use environment variable for auth token if set, otherwise use header
    const envAuthToken = process.env.SUPABASE_AUTH_TOKEN;
    const accessToken = envAuthToken || req.headers['x-auth-token'] as string;
    if (!accessToken) {
      console.error('Error: Supabase Access Token is missing. Provide it via x-auth-token header.');
    }
    asyncLocalStorage.run({ managementApiClient: setManagementApiClient(accessToken) }, async () => {
      await transport.handlePostMessage(req, res);
    });
  } else {
    res.status(400).send('No transport found for sessionId');
  }
});

const PORT = 5000;
app.listen(PORT, () => {
  console.log(`Supabase MCP Server running on port ${PORT}`);
}); <|MERGE_RESOLUTION|>--- conflicted
+++ resolved
@@ -9,17 +9,10 @@
 // Load environment variables
 dotenv.config();
 
-const getSupabaseMcpServer = () => {
-  const server = createSupabaseMcpServer({
-    platform: {},
-    readOnly: true,
-  });
-  return server;
-<<<<<<< HEAD
-};
-=======
-}
->>>>>>> f3394729
+const server = createSupabaseMcpServer({
+  platform: {},
+  readOnly: true,
+});
 
 const app = express();
 
