#!/usr/bin/env node

import express, { Request, Response } from 'express';
import { McpServer } from "@modelcontextprotocol/sdk/server/mcp.js";
import { SSEServerTransport } from "@modelcontextprotocol/sdk/server/sse.js";
<<<<<<< HEAD
import { z } from "zod";
=======
import { StreamableHTTPServerTransport } from '@modelcontextprotocol/sdk/server/streamableHttp.js';
import { z } from 'zod';
>>>>>>> f3394729
import { Resend } from "resend";
import { AsyncLocalStorage } from "async_hooks";
import dotenv from "dotenv";

// Load environment variables
dotenv.config();

// Create AsyncLocalStorage for request context
const asyncLocalStorage = new AsyncLocalStorage<{
  resendClient: Resend;
}>();

function getResendClient() {
  return asyncLocalStorage.getStore()!.resendClient;
}

const getResendMcpServer = () => {
<<<<<<< HEAD
=======
  // Create server instance
>>>>>>> f3394729
  const server = new McpServer({
    name: "resend-email-service",
    version: "1.0.0",
  });

  server.tool(
<<<<<<< HEAD
    "send-email",
=======
    "resend_send_email",
>>>>>>> f3394729
    "Send an email using Resend",
    {
      to: z.string().email().describe("Recipient email address"),
      subject: z.string().describe("Email subject line"),
      text: z.string().describe("Plain text email content"),
      html: z
        .string()
        .optional()
        .describe(
          "HTML email content. When provided, the plain text argument MUST be provided as well."
        ),
      cc: z
        .string()
        .email()
        .array()
        .optional()
<<<<<<< HEAD
        .describe(
          "Optional array of CC email addresses. You MUST ask the user for this parameter. Under no circumstance provide it yourself"
        ),
=======
        .describe("Optional array of CC email addresses. You MUST ask the user for this parameter. Under no circumstance provide it yourself"),
>>>>>>> f3394729
      bcc: z
        .string()
        .email()
        .array()
        .optional()
<<<<<<< HEAD
        .describe(
          "Optional array of BCC email addresses. You MUST ask the user for this parameter. Under no circumstance provide it yourself"
        ),
=======
        .describe("Optional array of BCC email addresses. You MUST ask the user for this parameter. Under no circumstance provide it yourself"),
>>>>>>> f3394729
      scheduledAt: z
        .string()
        .optional()
        .describe(
          "Optional parameter to schedule the email. This uses natural language. Examples would be 'tomorrow at 10am' or 'in 2 hours' or 'next day at 9am PST' or 'Friday at 3pm ET'."
        ),
      // If sender email address is not provided, the tool requires it as an argument
      from: z
        .string()
        .email()
        .nonempty()
        .describe(
          "Sender email address. You MUST ask the user for this parameter. Under no circumstance provide it yourself"
        ),
      replyTo: z
        .string()
        .email()
        .array()
        .optional()
        .describe(
          "Optional email addresses for the email readers to reply to. You MUST ask the user for this parameter. Under no circumstance provide it yourself"
        ),
    },
<<<<<<< HEAD
    async ({
      from,
      to,
      subject,
      text,
      html,
      replyTo,
      scheduledAt,
      cc,
      bcc,
    }) => {
=======
    async ({ from, to, subject, text, html, replyTo, scheduledAt, cc, bcc }) => {
>>>>>>> f3394729
      const fromEmailAddress = from;
      const replyToEmailAddresses = replyTo;

      // Type check on from, since "from" is optionally included in the arguments schema
      // This should never happen.
      if (typeof fromEmailAddress !== "string") {
        throw new Error("from argument must be provided.");
      }

      // Similar type check for "reply-to" email addresses.
      if (
        typeof replyToEmailAddresses !== "string" &&
        !Array.isArray(replyToEmailAddresses)
      ) {
        throw new Error("replyTo argument must be provided.");
      }

      console.error(`Debug - Sending email with from: ${fromEmailAddress}`);

      // Explicitly structure the request with all parameters to ensure they're passed correctly
      const emailRequest: {
        to: string;
        subject: string;
        text: string;
        from: string;
        replyTo: string | string[];
        html?: string;
        scheduledAt?: string;
        cc?: string[];
        bcc?: string[];
      } = {
        to,
        subject,
        text,
        from: fromEmailAddress,
        replyTo: replyToEmailAddresses,
      };

      // Add optional parameters conditionally
      if (html) {
        emailRequest.html = html;
      }

      if (scheduledAt) {
        emailRequest.scheduledAt = scheduledAt;
      }

      if (cc) {
        emailRequest.cc = cc;
      }

      if (bcc) {
        emailRequest.bcc = bcc;
      }

      console.error(`Email request: ${JSON.stringify(emailRequest)}`);

      const resend = getResendClient();
      const response = await resend.emails.send(emailRequest);

      if (response.error) {
        throw new Error(
          `Email failed to send: ${JSON.stringify(response.error)}`
        );
      }

      return {
        content: [
          {
            type: "text",
            text: `Email sent successfully! ${JSON.stringify(response.data)}`,
          },
        ],
      };
    }
  );

<<<<<<< HEAD
  return server;
};
=======
  server.tool(
    "resend_create_audience",
    "Create a new audience in Resend",
    {
      name: z.string().describe("Name of the audience to create"),
    },
    async ({ name }) => {
      const resend = getResendClient();
      const response = await resend.audiences.create({ name });

      if (response.error) {
        throw new Error(
          `Failed to create audience: ${JSON.stringify(response.error)}`
        );
      }

      return {
        content: [
          {
            type: "text",
            text: `Audience created successfully! ${JSON.stringify(response.data)}`,
          },
        ],
      };
    }
  );

  server.tool(
    "resend_get_audience",
    "Retrieve audience details by ID in Resend",
    {
      id: z.string().describe("ID of the audience to retrieve"),
    },
    async ({ id }) => {
      const resend = getResendClient();
      const response = await resend.audiences.get(id);

      if (response.error) {
        throw new Error(
          `Failed to retrieve audience: ${JSON.stringify(response.error)}`
        );
      }

      return {
        content: [
          {
            type: "text",
            text: `Audience retrieved successfully! ${JSON.stringify(response.data)}`,
          },
        ],
      };
    }
  );

  server.tool(
    "resend_delete_audience",
    "Delete an audience by ID in Resend",
    {
      id: z.string().describe("ID of the audience to delete"),
    },
    async ({ id }) => {
      const resend = getResendClient();
      const response = await resend.audiences.remove(id);

      if (response.error) {
        throw new Error(
          `Failed to delete audience: ${JSON.stringify(response.error)}`
        );
      }

      return {
        content: [
          {
            type: "text",
            text: `Audience deleted successfully! ${JSON.stringify(response.data)}`,
          },
        ],
      };
    }
  );

  server.tool(
    "resend_list_audiences",
    "List all audiences in Resend",
    {},
    async () => {
      const resend = getResendClient();
      const response = await resend.audiences.list();

      if (response.error) {
        throw new Error(
          `Failed to list audiences: ${JSON.stringify(response.error)}`
        );
      }

      return {
        content: [
          {
            type: "text",
            text: `Audiences retrieved successfully! ${JSON.stringify(response.data)}`,
          },
        ],
      };
    }
  );

  server.tool(
    "resend_create_contact",
    "Create a new contact in a Resend audience",
    {
      email: z.string().email().describe("Email address of the contact"),
      audienceId: z.string().describe("ID of the audience to add the contact to"),
      firstName: z.string().optional().describe("First name of the contact"),
      lastName: z.string().optional().describe("Last name of the contact"),
      unsubscribed: z.boolean().optional().describe("Whether the contact is unsubscribed"),
    },
    async ({ email, audienceId, firstName, lastName, unsubscribed }) => {
      const resend = getResendClient();
      const response = await resend.contacts.create({
        email,
        audienceId,
        firstName,
        lastName,
        unsubscribed,
      });

      if (response.error) {
        throw new Error(
          `Failed to create contact: ${JSON.stringify(response.error)}`
        );
      }

      return {
        content: [
          {
            type: "text",
            text: `Contact created successfully! ${JSON.stringify(response.data)}`,
          },
        ],
      };
    }
  );

  server.tool(
    "resend_get_contact",
    "Retrieve a contact from a Resend audience by ID or email",
    {
      audienceId: z.string().describe("ID of the audience the contact belongs to"),
      id: z.string().optional().describe("ID of the contact to retrieve"),
      email: z.string().email().optional().describe("Email of the contact to retrieve"),
    },
    async ({ audienceId, id, email }) => {
      if (!id && !email) {
        throw new Error("Either contact ID or email must be provided");
      }

      const resend = getResendClient();
      let response: any = null;

      if (id) {
        // Lookup by ID
        response = await resend.contacts.get({
          id,
          audienceId,
        });
      } else if (email) {
        // Based on the provided examples, we need to use different method or params for email lookup
        // Let's try to find the contact by email in the list
        const listResponse = await resend.contacts.list({ audienceId });

        if (listResponse.error) {
          throw new Error(`Failed to list contacts: ${JSON.stringify(listResponse.error)}`);
        }

        const contactData = listResponse.data?.data?.find(contact => contact.email === email);

        if (!contactData) {
          throw new Error(`Contact with email ${email} not found`);
        }

        // Now get the full contact details by ID
        response = await resend.contacts.get({
          id: contactData.id,
          audienceId,
        });
      }

      if (!response) {
        throw new Error("Failed to retrieve contact");
      }

      if (response.error) {
        throw new Error(
          `Failed to retrieve contact: ${JSON.stringify(response.error)}`
        );
      }

      return {
        content: [
          {
            type: "text",
            text: `Contact retrieved successfully! ${JSON.stringify(response.data)}`,
          },
        ],
      };
    }
  );

  server.tool(
    "resend_update_contact",
    "Update a contact in a Resend audience by ID or email",
    {
      audienceId: z.string().describe("ID of the audience the contact belongs to"),
      id: z.string().optional().describe("ID of the contact to update"),
      email: z.string().email().optional().describe("Email of the contact to update"),
      firstName: z.string().optional().describe("Updated first name"),
      lastName: z.string().optional().describe("Updated last name"),
      unsubscribed: z.boolean().optional().describe("Updated unsubscribed status"),
    },
    async ({ audienceId, id, email, firstName, lastName, unsubscribed }) => {
      if (!id && !email) {
        throw new Error("Either contact ID or email must be provided");
      }

      const resend = getResendClient();
      let response: any = null;

      // Prepare update data
      const updateData: any = {
        audienceId,
        ...(firstName !== undefined ? { firstName } : {}),
        ...(lastName !== undefined ? { lastName } : {}),
        ...(unsubscribed !== undefined ? { unsubscribed } : {})
      };

      if (id) {
        // Update by ID
        updateData.id = id;
        response = await resend.contacts.update(updateData);
      } else if (email) {
        // First check if we need to find the ID for this email
        const listResponse = await resend.contacts.list({ audienceId });

        if (listResponse.error) {
          throw new Error(`Failed to list contacts: ${JSON.stringify(listResponse.error)}`);
        }

        const contactData = listResponse.data?.data?.find(contact => contact.email === email);

        if (!contactData) {
          throw new Error(`Contact with email ${email} not found`);
        }

        // Now update using the ID
        updateData.id = contactData.id;
        response = await resend.contacts.update(updateData);
      }

      if (!response) {
        throw new Error("Failed to update contact");
      }

      if (response.error) {
        throw new Error(
          `Failed to update contact: ${JSON.stringify(response.error)}`
        );
      }

      return {
        content: [
          {
            type: "text",
            text: `Contact updated successfully! ${JSON.stringify(response.data)}`,
          },
        ],
      };
    }
  );

  server.tool(
    "resend_delete_contact",
    "Delete a contact from a Resend audience by ID or email",
    {
      audienceId: z.string().describe("ID of the audience the contact belongs to"),
      id: z.string().optional().describe("ID of the contact to delete"),
      email: z.string().email().optional().describe("Email of the contact to delete"),
    },
    async ({ audienceId, id, email }) => {
      if (!id && !email) {
        throw new Error("Either contact ID or email must be provided");
      }

      const resend = getResendClient();
      let response: any = null;

      if (id) {
        // Delete by ID
        response = await resend.contacts.remove({
          id,
          audienceId,
        });
      } else if (email) {
        // First check if we need to find the ID for this email
        const listResponse = await resend.contacts.list({ audienceId });

        if (listResponse.error) {
          throw new Error(`Failed to list contacts: ${JSON.stringify(listResponse.error)}`);
        }

        const contactData = listResponse.data?.data?.find(contact => contact.email === email);

        if (!contactData) {
          throw new Error(`Contact with email ${email} not found`);
        }

        // Now delete using the ID
        response = await resend.contacts.remove({
          id: contactData.id,
          audienceId,
        });
      }

      if (!response) {
        throw new Error("Failed to delete contact");
      }

      if (response.error) {
        throw new Error(
          `Failed to delete contact: ${JSON.stringify(response.error)}`
        );
      }

      return {
        content: [
          {
            type: "text",
            text: `Contact deleted successfully! ${JSON.stringify(response.data)}`,
          },
        ],
      };
    }
  );

  server.tool(
    "resend_list_contacts",
    "List all contacts in a Resend audience",
    {
      audienceId: z.string().describe("ID of the audience to list contacts from"),
    },
    async ({ audienceId }) => {
      const resend = getResendClient();
      const response = await resend.contacts.list({
        audienceId,
      });

      if (response.error) {
        throw new Error(
          `Failed to list contacts: ${JSON.stringify(response.error)}`
        );
      }

      return {
        content: [
          {
            type: "text",
            text: `Contacts retrieved successfully! ${JSON.stringify(response.data)}`,
          },
        ],
      };
    }
  );

  server.tool(
    "resend_create_broadcast",
    "Create a new broadcast in Resend",
    {
      audienceId: z.string().describe("ID of the audience to send the broadcast to"),
      from: z.string().describe("Sender email and name in the format 'Name <email@domain.com>'"),
      subject: z.string().describe("Subject line of the broadcast"),
      html: z.string().describe("HTML content of the broadcast. Can include variables like {{{FIRST_NAME|there}}} and {{{RESEND_UNSUBSCRIBE_URL}}}"),
      name: z.string().optional().describe("Optional name for the broadcast"),
      replyTo: z.string().optional().describe("Optional reply-to email address"),
      previewText: z.string().optional().describe("Optional preview text that appears in email clients"),
    },
    async ({ audienceId, from, subject, html, name, replyTo, previewText }) => {
      const resend = getResendClient();
      const response = await resend.broadcasts.create({
        audienceId,
        from,
        subject,
        html,
        ...(name && { name }),
        ...(replyTo && { replyTo }),
        ...(previewText && { previewText }),
      });

      if (response.error) {
        throw new Error(
          `Failed to create broadcast: ${JSON.stringify(response.error)}`
        );
      }

      return {
        content: [
          {
            type: "text",
            text: `Broadcast created successfully! ${JSON.stringify(response.data)}`,
          },
        ],
      };
    }
  );

  server.tool(
    "resend_get_broadcast",
    "Retrieve a broadcast by ID from Resend",
    {
      id: z.string().describe("ID of the broadcast to retrieve"),
    },
    async ({ id }) => {
      const resend = getResendClient();
      const response = await resend.broadcasts.get(id);

      if (response.error) {
        throw new Error(
          `Failed to retrieve broadcast: ${JSON.stringify(response.error)}`
        );
      }

      return {
        content: [
          {
            type: "text",
            text: `Broadcast retrieved successfully! ${JSON.stringify(response.data)}`,
          },
        ],
      };
    }
  );

  server.tool(
    "resend_send_broadcast",
    "Send or schedule a broadcast in Resend",
    {
      id: z.string().describe("ID of the broadcast to send"),
      scheduledAt: z.string().optional().describe("Optional scheduling time in natural language (e.g., 'in 1 hour', 'tomorrow at 9am')"),
    },
    async ({ id, scheduledAt }) => {
      const resend = getResendClient();

      const sendOptions: any = {};
      if (scheduledAt) sendOptions.scheduledAt = scheduledAt;

      const response = await resend.broadcasts.send(id, sendOptions);

      if (response.error) {
        throw new Error(
          `Failed to send broadcast: ${JSON.stringify(response.error)}`
        );
      }

      return {
        content: [
          {
            type: "text",
            text: `Broadcast ${scheduledAt ? 'scheduled' : 'sent'} successfully! ${JSON.stringify(response.data)}`,
          },
        ],
      };
    }
  );

  server.tool(
    "resend_delete_broadcast",
    "Delete a broadcast by ID in Resend",
    {
      id: z.string().describe("ID of the broadcast to delete"),
    },
    async ({ id }) => {
      const resend = getResendClient();
      const response = await resend.broadcasts.remove(id);

      if (response.error) {
        throw new Error(
          `Failed to delete broadcast: ${JSON.stringify(response.error)}`
        );
      }

      return {
        content: [
          {
            type: "text",
            text: `Broadcast deleted successfully! ${JSON.stringify(response.data)}`,
          },
        ],
      };
    }
  );

  server.tool(
    "resend_list_broadcasts",
    "List all broadcasts in Resend",
    {},
    async () => {
      const resend = getResendClient();
      const response = await resend.broadcasts.list();

      if (response.error) {
        throw new Error(
          `Failed to list broadcasts: ${JSON.stringify(response.error)}`
        );
      }

      return {
        content: [
          {
            type: "text",
            text: `Broadcasts retrieved successfully! ${JSON.stringify(response.data)}`,
          },
        ],
      };
    }
  );

  return server;
}

const app = express();


//=============================================================================
// STREAMABLE HTTP TRANSPORT (PROTOCOL VERSION 2025-03-26)
//=============================================================================

app.post('/mcp', async (req: Request, res: Response) => {
  const apiKey = process.env.RESEND_API_KEY || req.headers['x-auth-token'] as string;
  if (!apiKey) {
    console.error('Error: Resend API key is missing. Provide it via x-auth-token header.');
  }

  const resendClient = new Resend(apiKey);

  const server = getResendMcpServer();
  try {
    const transport: StreamableHTTPServerTransport = new StreamableHTTPServerTransport({
      sessionIdGenerator: undefined,
    });
    await server.connect(transport);
    asyncLocalStorage.run({ resendClient }, async () => {
      await transport.handleRequest(req, res, req.body);
    });
    res.on('close', () => {
      console.log('Request closed');
      transport.close();
      server.close();
    });
  } catch (error) {
    console.error('Error handling MCP request:', error);
    if (!res.headersSent) {
      res.status(500).json({
        jsonrpc: '2.0',
        error: {
          code: -32603,
          message: 'Internal server error',
        },
        id: null,
      });
    }
  }
});
>>>>>>> f3394729

app.get('/mcp', async (req: Request, res: Response) => {
  console.log('Received GET MCP request');
  res.writeHead(405).end(JSON.stringify({
    jsonrpc: "2.0",
    error: {
      code: -32000,
      message: "Method not allowed."
    },
    id: null
  }));
});

app.delete('/mcp', async (req: Request, res: Response) => {
  console.log('Received DELETE MCP request');
  res.writeHead(405).end(JSON.stringify({
    jsonrpc: "2.0",
    error: {
      code: -32000,
      message: "Method not allowed."
    },
    id: null
  }));
});

//=============================================================================
// DEPRECATED HTTP+SSE TRANSPORT (PROTOCOL VERSION 2024-11-05)
//=============================================================================
const transports = new Map<string, SSEServerTransport>();

app.get("/sse", async (req, res) => {
  const transport = new SSEServerTransport(`/messages`, res);

  // Set up cleanup when connection closes
  res.on("close", async () => {
    console.log(`SSE connection closed for transport: ${transport.sessionId}`);
    try {
      transports.delete(transport.sessionId);
    } finally {
    }
  });

  transports.set(transport.sessionId, transport);

  const server = getResendMcpServer();
  await server.connect(transport);

  console.log(
    `SSE connection established with transport: ${transport.sessionId}`
  );
});

app.post("/messages", async (req, res) => {
  const sessionId = req.query.sessionId as string;

  let transport: SSEServerTransport | undefined;
  transport = sessionId ? transports.get(sessionId) : undefined;
  if (transport) {
    // Use environment variable for API key if available, otherwise use header
<<<<<<< HEAD
    const apiKey =
      process.env.RESEND_API_KEY || (req.headers["x-auth-token"] as string);
=======
    const apiKey = process.env.RESEND_API_KEY || req.headers['x-auth-token'] as string;
    if (!apiKey) {
      console.error('Error: Resend API key is missing. Provide it via x-auth-token header.');
    }
>>>>>>> f3394729

    const resendClient = new Resend(apiKey);

    asyncLocalStorage.run({ resendClient }, async () => {
      await transport.handlePostMessage(req, res);
    });
  } else {
    console.error(`Transport not found for session ID: ${sessionId}`);
    res.status(404).send({ error: "Transport not found" });
  }
});

app.listen(5000, () => {
  console.log("server running on port 5000");
});<|MERGE_RESOLUTION|>--- conflicted
+++ resolved
@@ -3,12 +3,7 @@
 import express, { Request, Response } from 'express';
 import { McpServer } from "@modelcontextprotocol/sdk/server/mcp.js";
 import { SSEServerTransport } from "@modelcontextprotocol/sdk/server/sse.js";
-<<<<<<< HEAD
-import { z } from "zod";
-=======
-import { StreamableHTTPServerTransport } from '@modelcontextprotocol/sdk/server/streamableHttp.js';
 import { z } from 'zod';
->>>>>>> f3394729
 import { Resend } from "resend";
 import { AsyncLocalStorage } from "async_hooks";
 import dotenv from "dotenv";
@@ -25,97 +20,63 @@
   return asyncLocalStorage.getStore()!.resendClient;
 }
 
-const getResendMcpServer = () => {
-<<<<<<< HEAD
-=======
-  // Create server instance
->>>>>>> f3394729
-  const server = new McpServer({
-    name: "resend-email-service",
-    version: "1.0.0",
-  });
-
-  server.tool(
-<<<<<<< HEAD
-    "send-email",
-=======
-    "resend_send_email",
->>>>>>> f3394729
-    "Send an email using Resend",
-    {
-      to: z.string().email().describe("Recipient email address"),
-      subject: z.string().describe("Email subject line"),
-      text: z.string().describe("Plain text email content"),
-      html: z
-        .string()
-        .optional()
-        .describe(
-          "HTML email content. When provided, the plain text argument MUST be provided as well."
-        ),
-      cc: z
-        .string()
-        .email()
-        .array()
-        .optional()
-<<<<<<< HEAD
-        .describe(
-          "Optional array of CC email addresses. You MUST ask the user for this parameter. Under no circumstance provide it yourself"
-        ),
-=======
-        .describe("Optional array of CC email addresses. You MUST ask the user for this parameter. Under no circumstance provide it yourself"),
->>>>>>> f3394729
-      bcc: z
-        .string()
-        .email()
-        .array()
-        .optional()
-<<<<<<< HEAD
-        .describe(
-          "Optional array of BCC email addresses. You MUST ask the user for this parameter. Under no circumstance provide it yourself"
-        ),
-=======
-        .describe("Optional array of BCC email addresses. You MUST ask the user for this parameter. Under no circumstance provide it yourself"),
->>>>>>> f3394729
-      scheduledAt: z
-        .string()
-        .optional()
-        .describe(
-          "Optional parameter to schedule the email. This uses natural language. Examples would be 'tomorrow at 10am' or 'in 2 hours' or 'next day at 9am PST' or 'Friday at 3pm ET'."
-        ),
-      // If sender email address is not provided, the tool requires it as an argument
-      from: z
-        .string()
-        .email()
-        .nonempty()
-        .describe(
-          "Sender email address. You MUST ask the user for this parameter. Under no circumstance provide it yourself"
-        ),
-      replyTo: z
-        .string()
-        .email()
-        .array()
-        .optional()
-        .describe(
-          "Optional email addresses for the email readers to reply to. You MUST ask the user for this parameter. Under no circumstance provide it yourself"
-        ),
-    },
-<<<<<<< HEAD
-    async ({
-      from,
-      to,
-      subject,
-      text,
-      html,
-      replyTo,
-      scheduledAt,
-      cc,
-      bcc,
-    }) => {
-=======
-    async ({ from, to, subject, text, html, replyTo, scheduledAt, cc, bcc }) => {
->>>>>>> f3394729
-      const fromEmailAddress = from;
-      const replyToEmailAddresses = replyTo;
+// Create server instance
+const server = new McpServer({
+  name: "resend-email-service",
+  version: "1.0.0",
+});
+
+server.tool(
+  "send-email",
+  "Send an email using Resend",
+  {
+    to: z.string().email().describe("Recipient email address"),
+    subject: z.string().describe("Email subject line"),
+    text: z.string().describe("Plain text email content"),
+    html: z
+      .string()
+      .optional()
+      .describe(
+        "HTML email content. When provided, the plain text argument MUST be provided as well."
+      ),
+    cc: z
+      .string()
+      .email()
+      .array()
+      .optional()
+      .describe("Optional array of CC email addresses. You MUST ask the user for this parameter. Under no circumstance provide it yourself"),
+    bcc: z
+      .string()
+      .email()
+      .array()
+      .optional()
+      .describe("Optional array of BCC email addresses. You MUST ask the user for this parameter. Under no circumstance provide it yourself"),
+    scheduledAt: z
+      .string()
+      .optional()
+      .describe(
+        "Optional parameter to schedule the email. This uses natural language. Examples would be 'tomorrow at 10am' or 'in 2 hours' or 'next day at 9am PST' or 'Friday at 3pm ET'."
+      ),
+    // If sender email address is not provided, the tool requires it as an argument
+    from: z
+      .string()
+      .email()
+      .nonempty()
+      .describe(
+        "Sender email address. You MUST ask the user for this parameter. Under no circumstance provide it yourself"
+      ),
+    replyTo: z
+      .string()
+      .email()
+      .array()
+      .optional()
+      .describe(
+        "Optional email addresses for the email readers to reply to. You MUST ask the user for this parameter. Under no circumstance provide it yourself"
+      ),
+  },
+  async ({ from, to, subject, text, html, replyTo, scheduledAt, cc, bcc }) => {
+    const fromEmailAddress = from;
+    const replyToEmailAddresses = replyTo;
 
       // Type check on from, since "from" is optionally included in the arguments schema
       // This should never happen.
@@ -180,547 +141,16 @@
         );
       }
 
-      return {
-        content: [
-          {
-            type: "text",
-            text: `Email sent successfully! ${JSON.stringify(response.data)}`,
-          },
-        ],
-      };
-    }
-  );
-
-<<<<<<< HEAD
-  return server;
-};
-=======
-  server.tool(
-    "resend_create_audience",
-    "Create a new audience in Resend",
-    {
-      name: z.string().describe("Name of the audience to create"),
-    },
-    async ({ name }) => {
-      const resend = getResendClient();
-      const response = await resend.audiences.create({ name });
-
-      if (response.error) {
-        throw new Error(
-          `Failed to create audience: ${JSON.stringify(response.error)}`
-        );
-      }
-
-      return {
-        content: [
-          {
-            type: "text",
-            text: `Audience created successfully! ${JSON.stringify(response.data)}`,
-          },
-        ],
-      };
-    }
-  );
-
-  server.tool(
-    "resend_get_audience",
-    "Retrieve audience details by ID in Resend",
-    {
-      id: z.string().describe("ID of the audience to retrieve"),
-    },
-    async ({ id }) => {
-      const resend = getResendClient();
-      const response = await resend.audiences.get(id);
-
-      if (response.error) {
-        throw new Error(
-          `Failed to retrieve audience: ${JSON.stringify(response.error)}`
-        );
-      }
-
-      return {
-        content: [
-          {
-            type: "text",
-            text: `Audience retrieved successfully! ${JSON.stringify(response.data)}`,
-          },
-        ],
-      };
-    }
-  );
-
-  server.tool(
-    "resend_delete_audience",
-    "Delete an audience by ID in Resend",
-    {
-      id: z.string().describe("ID of the audience to delete"),
-    },
-    async ({ id }) => {
-      const resend = getResendClient();
-      const response = await resend.audiences.remove(id);
-
-      if (response.error) {
-        throw new Error(
-          `Failed to delete audience: ${JSON.stringify(response.error)}`
-        );
-      }
-
-      return {
-        content: [
-          {
-            type: "text",
-            text: `Audience deleted successfully! ${JSON.stringify(response.data)}`,
-          },
-        ],
-      };
-    }
-  );
-
-  server.tool(
-    "resend_list_audiences",
-    "List all audiences in Resend",
-    {},
-    async () => {
-      const resend = getResendClient();
-      const response = await resend.audiences.list();
-
-      if (response.error) {
-        throw new Error(
-          `Failed to list audiences: ${JSON.stringify(response.error)}`
-        );
-      }
-
-      return {
-        content: [
-          {
-            type: "text",
-            text: `Audiences retrieved successfully! ${JSON.stringify(response.data)}`,
-          },
-        ],
-      };
-    }
-  );
-
-  server.tool(
-    "resend_create_contact",
-    "Create a new contact in a Resend audience",
-    {
-      email: z.string().email().describe("Email address of the contact"),
-      audienceId: z.string().describe("ID of the audience to add the contact to"),
-      firstName: z.string().optional().describe("First name of the contact"),
-      lastName: z.string().optional().describe("Last name of the contact"),
-      unsubscribed: z.boolean().optional().describe("Whether the contact is unsubscribed"),
-    },
-    async ({ email, audienceId, firstName, lastName, unsubscribed }) => {
-      const resend = getResendClient();
-      const response = await resend.contacts.create({
-        email,
-        audienceId,
-        firstName,
-        lastName,
-        unsubscribed,
-      });
-
-      if (response.error) {
-        throw new Error(
-          `Failed to create contact: ${JSON.stringify(response.error)}`
-        );
-      }
-
-      return {
-        content: [
-          {
-            type: "text",
-            text: `Contact created successfully! ${JSON.stringify(response.data)}`,
-          },
-        ],
-      };
-    }
-  );
-
-  server.tool(
-    "resend_get_contact",
-    "Retrieve a contact from a Resend audience by ID or email",
-    {
-      audienceId: z.string().describe("ID of the audience the contact belongs to"),
-      id: z.string().optional().describe("ID of the contact to retrieve"),
-      email: z.string().email().optional().describe("Email of the contact to retrieve"),
-    },
-    async ({ audienceId, id, email }) => {
-      if (!id && !email) {
-        throw new Error("Either contact ID or email must be provided");
-      }
-
-      const resend = getResendClient();
-      let response: any = null;
-
-      if (id) {
-        // Lookup by ID
-        response = await resend.contacts.get({
-          id,
-          audienceId,
-        });
-      } else if (email) {
-        // Based on the provided examples, we need to use different method or params for email lookup
-        // Let's try to find the contact by email in the list
-        const listResponse = await resend.contacts.list({ audienceId });
-
-        if (listResponse.error) {
-          throw new Error(`Failed to list contacts: ${JSON.stringify(listResponse.error)}`);
-        }
-
-        const contactData = listResponse.data?.data?.find(contact => contact.email === email);
-
-        if (!contactData) {
-          throw new Error(`Contact with email ${email} not found`);
-        }
-
-        // Now get the full contact details by ID
-        response = await resend.contacts.get({
-          id: contactData.id,
-          audienceId,
-        });
-      }
-
-      if (!response) {
-        throw new Error("Failed to retrieve contact");
-      }
-
-      if (response.error) {
-        throw new Error(
-          `Failed to retrieve contact: ${JSON.stringify(response.error)}`
-        );
-      }
-
-      return {
-        content: [
-          {
-            type: "text",
-            text: `Contact retrieved successfully! ${JSON.stringify(response.data)}`,
-          },
-        ],
-      };
-    }
-  );
-
-  server.tool(
-    "resend_update_contact",
-    "Update a contact in a Resend audience by ID or email",
-    {
-      audienceId: z.string().describe("ID of the audience the contact belongs to"),
-      id: z.string().optional().describe("ID of the contact to update"),
-      email: z.string().email().optional().describe("Email of the contact to update"),
-      firstName: z.string().optional().describe("Updated first name"),
-      lastName: z.string().optional().describe("Updated last name"),
-      unsubscribed: z.boolean().optional().describe("Updated unsubscribed status"),
-    },
-    async ({ audienceId, id, email, firstName, lastName, unsubscribed }) => {
-      if (!id && !email) {
-        throw new Error("Either contact ID or email must be provided");
-      }
-
-      const resend = getResendClient();
-      let response: any = null;
-
-      // Prepare update data
-      const updateData: any = {
-        audienceId,
-        ...(firstName !== undefined ? { firstName } : {}),
-        ...(lastName !== undefined ? { lastName } : {}),
-        ...(unsubscribed !== undefined ? { unsubscribed } : {})
-      };
-
-      if (id) {
-        // Update by ID
-        updateData.id = id;
-        response = await resend.contacts.update(updateData);
-      } else if (email) {
-        // First check if we need to find the ID for this email
-        const listResponse = await resend.contacts.list({ audienceId });
-
-        if (listResponse.error) {
-          throw new Error(`Failed to list contacts: ${JSON.stringify(listResponse.error)}`);
-        }
-
-        const contactData = listResponse.data?.data?.find(contact => contact.email === email);
-
-        if (!contactData) {
-          throw new Error(`Contact with email ${email} not found`);
-        }
-
-        // Now update using the ID
-        updateData.id = contactData.id;
-        response = await resend.contacts.update(updateData);
-      }
-
-      if (!response) {
-        throw new Error("Failed to update contact");
-      }
-
-      if (response.error) {
-        throw new Error(
-          `Failed to update contact: ${JSON.stringify(response.error)}`
-        );
-      }
-
-      return {
-        content: [
-          {
-            type: "text",
-            text: `Contact updated successfully! ${JSON.stringify(response.data)}`,
-          },
-        ],
-      };
-    }
-  );
-
-  server.tool(
-    "resend_delete_contact",
-    "Delete a contact from a Resend audience by ID or email",
-    {
-      audienceId: z.string().describe("ID of the audience the contact belongs to"),
-      id: z.string().optional().describe("ID of the contact to delete"),
-      email: z.string().email().optional().describe("Email of the contact to delete"),
-    },
-    async ({ audienceId, id, email }) => {
-      if (!id && !email) {
-        throw new Error("Either contact ID or email must be provided");
-      }
-
-      const resend = getResendClient();
-      let response: any = null;
-
-      if (id) {
-        // Delete by ID
-        response = await resend.contacts.remove({
-          id,
-          audienceId,
-        });
-      } else if (email) {
-        // First check if we need to find the ID for this email
-        const listResponse = await resend.contacts.list({ audienceId });
-
-        if (listResponse.error) {
-          throw new Error(`Failed to list contacts: ${JSON.stringify(listResponse.error)}`);
-        }
-
-        const contactData = listResponse.data?.data?.find(contact => contact.email === email);
-
-        if (!contactData) {
-          throw new Error(`Contact with email ${email} not found`);
-        }
-
-        // Now delete using the ID
-        response = await resend.contacts.remove({
-          id: contactData.id,
-          audienceId,
-        });
-      }
-
-      if (!response) {
-        throw new Error("Failed to delete contact");
-      }
-
-      if (response.error) {
-        throw new Error(
-          `Failed to delete contact: ${JSON.stringify(response.error)}`
-        );
-      }
-
-      return {
-        content: [
-          {
-            type: "text",
-            text: `Contact deleted successfully! ${JSON.stringify(response.data)}`,
-          },
-        ],
-      };
-    }
-  );
-
-  server.tool(
-    "resend_list_contacts",
-    "List all contacts in a Resend audience",
-    {
-      audienceId: z.string().describe("ID of the audience to list contacts from"),
-    },
-    async ({ audienceId }) => {
-      const resend = getResendClient();
-      const response = await resend.contacts.list({
-        audienceId,
-      });
-
-      if (response.error) {
-        throw new Error(
-          `Failed to list contacts: ${JSON.stringify(response.error)}`
-        );
-      }
-
-      return {
-        content: [
-          {
-            type: "text",
-            text: `Contacts retrieved successfully! ${JSON.stringify(response.data)}`,
-          },
-        ],
-      };
-    }
-  );
-
-  server.tool(
-    "resend_create_broadcast",
-    "Create a new broadcast in Resend",
-    {
-      audienceId: z.string().describe("ID of the audience to send the broadcast to"),
-      from: z.string().describe("Sender email and name in the format 'Name <email@domain.com>'"),
-      subject: z.string().describe("Subject line of the broadcast"),
-      html: z.string().describe("HTML content of the broadcast. Can include variables like {{{FIRST_NAME|there}}} and {{{RESEND_UNSUBSCRIBE_URL}}}"),
-      name: z.string().optional().describe("Optional name for the broadcast"),
-      replyTo: z.string().optional().describe("Optional reply-to email address"),
-      previewText: z.string().optional().describe("Optional preview text that appears in email clients"),
-    },
-    async ({ audienceId, from, subject, html, name, replyTo, previewText }) => {
-      const resend = getResendClient();
-      const response = await resend.broadcasts.create({
-        audienceId,
-        from,
-        subject,
-        html,
-        ...(name && { name }),
-        ...(replyTo && { replyTo }),
-        ...(previewText && { previewText }),
-      });
-
-      if (response.error) {
-        throw new Error(
-          `Failed to create broadcast: ${JSON.stringify(response.error)}`
-        );
-      }
-
-      return {
-        content: [
-          {
-            type: "text",
-            text: `Broadcast created successfully! ${JSON.stringify(response.data)}`,
-          },
-        ],
-      };
-    }
-  );
-
-  server.tool(
-    "resend_get_broadcast",
-    "Retrieve a broadcast by ID from Resend",
-    {
-      id: z.string().describe("ID of the broadcast to retrieve"),
-    },
-    async ({ id }) => {
-      const resend = getResendClient();
-      const response = await resend.broadcasts.get(id);
-
-      if (response.error) {
-        throw new Error(
-          `Failed to retrieve broadcast: ${JSON.stringify(response.error)}`
-        );
-      }
-
-      return {
-        content: [
-          {
-            type: "text",
-            text: `Broadcast retrieved successfully! ${JSON.stringify(response.data)}`,
-          },
-        ],
-      };
-    }
-  );
-
-  server.tool(
-    "resend_send_broadcast",
-    "Send or schedule a broadcast in Resend",
-    {
-      id: z.string().describe("ID of the broadcast to send"),
-      scheduledAt: z.string().optional().describe("Optional scheduling time in natural language (e.g., 'in 1 hour', 'tomorrow at 9am')"),
-    },
-    async ({ id, scheduledAt }) => {
-      const resend = getResendClient();
-
-      const sendOptions: any = {};
-      if (scheduledAt) sendOptions.scheduledAt = scheduledAt;
-
-      const response = await resend.broadcasts.send(id, sendOptions);
-
-      if (response.error) {
-        throw new Error(
-          `Failed to send broadcast: ${JSON.stringify(response.error)}`
-        );
-      }
-
-      return {
-        content: [
-          {
-            type: "text",
-            text: `Broadcast ${scheduledAt ? 'scheduled' : 'sent'} successfully! ${JSON.stringify(response.data)}`,
-          },
-        ],
-      };
-    }
-  );
-
-  server.tool(
-    "resend_delete_broadcast",
-    "Delete a broadcast by ID in Resend",
-    {
-      id: z.string().describe("ID of the broadcast to delete"),
-    },
-    async ({ id }) => {
-      const resend = getResendClient();
-      const response = await resend.broadcasts.remove(id);
-
-      if (response.error) {
-        throw new Error(
-          `Failed to delete broadcast: ${JSON.stringify(response.error)}`
-        );
-      }
-
-      return {
-        content: [
-          {
-            type: "text",
-            text: `Broadcast deleted successfully! ${JSON.stringify(response.data)}`,
-          },
-        ],
-      };
-    }
-  );
-
-  server.tool(
-    "resend_list_broadcasts",
-    "List all broadcasts in Resend",
-    {},
-    async () => {
-      const resend = getResendClient();
-      const response = await resend.broadcasts.list();
-
-      if (response.error) {
-        throw new Error(
-          `Failed to list broadcasts: ${JSON.stringify(response.error)}`
-        );
-      }
-
-      return {
-        content: [
-          {
-            type: "text",
-            text: `Broadcasts retrieved successfully! ${JSON.stringify(response.data)}`,
-          },
-        ],
-      };
-    }
-  );
-
-  return server;
-}
+    return {
+      content: [
+        {
+          type: "text",
+          text: `Email sent successfully! ${JSON.stringify(response.data)}`,
+        },
+      ],
+    };
+  }
+);
 
 const app = express();
 
@@ -765,7 +195,6 @@
     }
   }
 });
->>>>>>> f3394729
 
 app.get('/mcp', async (req: Request, res: Response) => {
   console.log('Received GET MCP request');
@@ -825,15 +254,7 @@
   transport = sessionId ? transports.get(sessionId) : undefined;
   if (transport) {
     // Use environment variable for API key if available, otherwise use header
-<<<<<<< HEAD
-    const apiKey =
-      process.env.RESEND_API_KEY || (req.headers["x-auth-token"] as string);
-=======
     const apiKey = process.env.RESEND_API_KEY || req.headers['x-auth-token'] as string;
-    if (!apiKey) {
-      console.error('Error: Resend API key is missing. Provide it via x-auth-token header.');
-    }
->>>>>>> f3394729
 
     const resendClient = new Resend(apiKey);
 
