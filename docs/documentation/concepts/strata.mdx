---
title: "Strata"
description: "One MCP server for AI agents to handle thousands of tools progressively"
---

<<<<<<< HEAD
# What is Strata?

**Strata** is a revolutionary MCP server that handles thousands of tools progressively, solving the three major problems that plague AI agents today:

- **🤯 Tool Overload**: Too many tools cause AI "choice paralysis"
- **💥 Context Overload**: Long tool lists blow up token counts and costs  
- **📉 Coverage Gap**: Most servers are stuck at 40-50 tools, limiting what you can build

Instead of overwhelming AI agents with hundreds of tools at once, Strata guides them through a logical, step-by-step discovery process—just like how humans would approach finding the right tool.

<Frame>
  <img src="/images/strata-architecture.png" alt="Strata Architecture - Multiple servers unified into one" />
</Frame>

## Why Use Strata?

<CardGroup cols={2}>
  <Card title="Progressive Tool Discovery" icon="route">
    Guides AI agents step-by-step instead of overwhelming them with hundreds of tools at once
  </Card>
  <Card title="Massive Tool Coverage" icon="toolbox">
    Access thousands of granular features across 100+ integrations through one endpoint
  </Card>
  <Card title="Superior Performance" icon="gauge-high">
    +14.1% higher pass@1 rate vs official GitHub server, 83%+ accuracy on complex workflows
  </Card>
  <Card title="Cost Efficient" icon="dollar-sign">
    Dramatically reduces token consumption by showing only relevant tools when needed
  </Card>
</CardGroup>

## How Strata Works

Strata works like a smart guide that helps AI agents think like humans. Instead of showing all tools at once, it guides agents through a logical discovery process:

**Example**: *"Find my stale pull requests in our main repo"*

```mermaid
graph TD
    A[AI Query: Find stale PRs] --> B[1️⃣ Intent → Integration]
    B --> C[Strata identifies: GitHub needed]
    C --> D[2️⃣ Integration → Categories]
    D --> E[Shows: Repos, Issues, PRs, Actions]
    E --> F[3️⃣ Category → Actions]
    F --> G[AI selects PRs → Shows PR actions]
    G --> H[4️⃣ Action → Execute]
    H --> I[AI picks list_pull_requests → Executes with params]
```

This progressive approach unlocks **massive depth**—while most integrations offer 40-50 high-level tools, Strata exposes hundreds of granular features per app without overwhelming the AI.

## Getting Started with Strata

Create your first Strata server in minutes:

<CodeGroup>
```python Python SDK
from klavis import Klavis

klavis = Klavis(api_key="your-api-key")
=======
<img 
  src="/images/concepts/strata_hero.png" 
  alt="Strata Hero - Progressive tool discovery for AI agents"
  className="w-full rounded-lg"
  style={{ maxWidth: '100%', height: 'auto' }}
/>
>>>>>>> 391cba56

# What is Strata?

**Strata** is one MCP server that guides AI agents through thousands of tools in multiple apps progressively, instead of overwhelming them with everything at once, it was designed by thinking human interacting with tools, solving the three major problems that plague AI agents today:

- **Tool Overload**: Too many tools cause LLM choice paralysis
- **Context Overload**: Long tool lists blow up token counts and costs  
- **Coverage Gap**: Most servers are stuck at 40~50 tools, limiting what you can build

You can use Strata via our [website](https://www.klavis.ai/home/mcp-servers), [API](https://docs.klavis.ai/api-reference/strata/create), or even [open source](https://github.com/Klavis-AI/klavis) on your own data!


## Video Tutorial
Watch this video tutorial for a complete understanding of how Strata works:

<iframe
  width="100%"
  height="400"
  src="https://www.youtube.com/embed/N00cY9Ov_fM"
  title="Meet Strata"
  frameborder="0"
  style={{ borderRadius: '10px' }}
  allow="accelerometer; autoplay; clipboard-write; encrypted-media; gyroscope; picture-in-picture; web-share"
  allowfullscreen
></iframe>

## Text Tutorial

### 1. Discover Server Categories or Actions
**`discover_server_categories_or_actions`** - find relevant categories or actions based on user intent. No semantic search!

### 2. Get Category Actions  
**`get_category_actions`** - retrieve all action names within specified categories.

### 3. Get Action Details
**`get_action_details`** - get full schema and parameters for a specific action.

### 4. Execute Action
**`execute_action`** - run actions with parameters and get results.

### 5. Search Documentation
**`search_documentation`** - find relevant information only when needed.

### 6. Handle Auth Failure
**`handle_auth_failure`** - handle authentication only when needed.


## Evaluation

Strata delivers real results:

- **MCPMark Benchmark**: Achieves **+14.1% higher pass@1 rate** vs the official GitHub server and **+10.1% higher pass@1 rate** vs the official Notion server
- **Human Evaluation**: Hits **83%+ accuracy** across >2k real world queries evaluation sets

## Next Steps

<CardGroup cols={2}>
  <Card title="Get Started" icon="rocket" href="/documentation/quickstart">
    Create your first Strata server in minutes
  </Card>
  <Card title="API Reference" icon="book" href="/api-reference/strata/create">
    Explore the complete Strata API
  </Card>
</CardGroup><|MERGE_RESOLUTION|>--- conflicted
+++ resolved
@@ -3,75 +3,12 @@
 description: "One MCP server for AI agents to handle thousands of tools progressively"
 ---
 
-<<<<<<< HEAD
-# What is Strata?
-
-**Strata** is a revolutionary MCP server that handles thousands of tools progressively, solving the three major problems that plague AI agents today:
-
-- **🤯 Tool Overload**: Too many tools cause AI "choice paralysis"
-- **💥 Context Overload**: Long tool lists blow up token counts and costs  
-- **📉 Coverage Gap**: Most servers are stuck at 40-50 tools, limiting what you can build
-
-Instead of overwhelming AI agents with hundreds of tools at once, Strata guides them through a logical, step-by-step discovery process—just like how humans would approach finding the right tool.
-
-<Frame>
-  <img src="/images/strata-architecture.png" alt="Strata Architecture - Multiple servers unified into one" />
-</Frame>
-
-## Why Use Strata?
-
-<CardGroup cols={2}>
-  <Card title="Progressive Tool Discovery" icon="route">
-    Guides AI agents step-by-step instead of overwhelming them with hundreds of tools at once
-  </Card>
-  <Card title="Massive Tool Coverage" icon="toolbox">
-    Access thousands of granular features across 100+ integrations through one endpoint
-  </Card>
-  <Card title="Superior Performance" icon="gauge-high">
-    +14.1% higher pass@1 rate vs official GitHub server, 83%+ accuracy on complex workflows
-  </Card>
-  <Card title="Cost Efficient" icon="dollar-sign">
-    Dramatically reduces token consumption by showing only relevant tools when needed
-  </Card>
-</CardGroup>
-
-## How Strata Works
-
-Strata works like a smart guide that helps AI agents think like humans. Instead of showing all tools at once, it guides agents through a logical discovery process:
-
-**Example**: *"Find my stale pull requests in our main repo"*
-
-```mermaid
-graph TD
-    A[AI Query: Find stale PRs] --> B[1️⃣ Intent → Integration]
-    B --> C[Strata identifies: GitHub needed]
-    C --> D[2️⃣ Integration → Categories]
-    D --> E[Shows: Repos, Issues, PRs, Actions]
-    E --> F[3️⃣ Category → Actions]
-    F --> G[AI selects PRs → Shows PR actions]
-    G --> H[4️⃣ Action → Execute]
-    H --> I[AI picks list_pull_requests → Executes with params]
-```
-
-This progressive approach unlocks **massive depth**—while most integrations offer 40-50 high-level tools, Strata exposes hundreds of granular features per app without overwhelming the AI.
-
-## Getting Started with Strata
-
-Create your first Strata server in minutes:
-
-<CodeGroup>
-```python Python SDK
-from klavis import Klavis
-
-klavis = Klavis(api_key="your-api-key")
-=======
 <img 
   src="/images/concepts/strata_hero.png" 
   alt="Strata Hero - Progressive tool discovery for AI agents"
   className="w-full rounded-lg"
   style={{ maxWidth: '100%', height: 'auto' }}
 />
->>>>>>> 391cba56
 
 # What is Strata?
 
