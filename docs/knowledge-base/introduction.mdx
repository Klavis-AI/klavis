--- conflicted
+++ resolved
@@ -63,12 +63,10 @@
   <Card title="How to create Google Sheets OAuth App" href="oauth_app/google_sheets">
     Step-by-step guide to setting up Google Sheets OAuth application
   </Card>
-<<<<<<< HEAD
   <Card title="How to create Salesforce OAuth App" href="oauth_app/salesforce">
     Step-by-step guide to setting up Salesforce OAuth application
-=======
+  <Card>
   <Card title="How to create HubSpot OAuth App" href="oauth_app/hubspot">
     Step-by-step guide to setting up HubSpot OAuth application
->>>>>>> a47d437a
   </Card>
 </CardGroup>