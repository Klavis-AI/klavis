--- conflicted
+++ resolved
@@ -292,11 +292,8 @@
           },
           {
             "group": "OAuth Apps",
-<<<<<<< HEAD
-            "pages": ["knowledge-base/oauth_app/oauth-scopes", "knowledge-base/oauth_app/linkedin", "knowledge-base/oauth_app/canva", "knowledge-base/oauth_app/xero", "knowledge-base/oauth_app/dropbox", "knowledge-base/oauth_app/quickbooks", "knowledge-base/oauth_app/google_calendar"]
-=======
-            "pages": ["knowledge-base/oauth_app/oauth-scopes", "knowledge-base/oauth_app/linkedin", "knowledge-base/oauth_app/canva", "knowledge-base/oauth_app/xero", "knowledge-base/oauth_app/dropbox", "knowledge-base/oauth_app/quickbooks","knowledge-base/oauth_app/gmail", "knowledge-base/oauth_app/google_drive"]
->>>>>>> 5b14bec0
+
+            "pages": ["knowledge-base/oauth_app/oauth-scopes", "knowledge-base/oauth_app/linkedin", "knowledge-base/oauth_app/canva", "knowledge-base/oauth_app/xero", "knowledge-base/oauth_app/dropbox", "knowledge-base/oauth_app/quickbooks","knowledge-base/oauth_app/gmail","knowledge-base/oauth_app/google_calendar", "knowledge-base/oauth_app/google_drive"]
           }
         ]
       }
