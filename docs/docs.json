--- conflicted
+++ resolved
@@ -64,10 +64,7 @@
               "documentation/mcp-server/asana",
               "documentation/mcp-server/attio",
               "documentation/mcp-server/brave_search",
-<<<<<<< HEAD
               "documentation/mcp-server/cal_com",
-=======
->>>>>>> d10c4c5d
               "documentation/mcp-server/calendly",
               "documentation/mcp-server/clickup",
               "documentation/mcp-server/close",
@@ -154,14 +151,11 @@
           },
           {
             "group": "User",
-<<<<<<< HEAD
             "pages": ["api-reference/user/get-user-instances"]
-=======
             "pages": [
               "api-reference/user/get-user-instances",
               "api-reference/user/delete-user"
             ]
->>>>>>> d10c4c5d
           },
           {
             "group": "White Labeling",
@@ -272,13 +266,10 @@
               {
                 "group": "Dropbox OAuth",
                 "pages": ["api-reference/dropbox-oauth/authorize-dropbox"]
-<<<<<<< HEAD
-=======
               },
               {
                 "group": "QuickBooks OAuth",
                 "pages": ["api-reference/quickbooks-oauth/authorize-quickbooks"]
->>>>>>> d10c4c5d
               }
             ]
           }
@@ -302,11 +293,8 @@
           },
           {
             "group": "OAuth Apps",
-<<<<<<< HEAD
             "pages": ["knowledge-base/oauth_app/linkedin", "knowledge-base/oauth_app/canva", "knowledge-base/oauth_app/xero", "knowledge-base/oauth_app/dropbox"]
-=======
             "pages": ["knowledge-base/oauth_app/oauth-scopes", "knowledge-base/oauth_app/linkedin", "knowledge-base/oauth_app/canva", "knowledge-base/oauth_app/xero", "knowledge-base/oauth_app/dropbox", "knowledge-base/oauth_app/quickbooks"]
->>>>>>> d10c4c5d
           }
         ]
       }
