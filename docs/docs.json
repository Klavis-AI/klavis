{
  "$schema": "https://mintlify.com/docs.json",
  "theme": "mint",
  "name": "Klavis AI",
  "description": "Klavis AI is building Open Source MCP Integrations for AI applications.",
  "colors": {
    "primary": "#000000",
    "light": "#ffffff",
    "dark": "#000000"
  },
  "logo": {
    "light": "/images/logo/light.png",
    "dark": "/images/logo/light.png",
    "href": "https://www.klavis.ai"
  },
  "favicon": "images/logo/favicon.png",
  "appearance": {
    "default": "light",
    "strict": true
  },
  "navigation": {
    "anchors": [
      {
        "anchor": "Documentation",
        "icon": "server",
        "groups": [
          {
            "group": "Get Started",
            "pages": [
              "documentation/introduction",
              "documentation/develop-with-ai",
              "documentation/klavis-security",
              "documentation/klavis-oauth-white-label",
              "documentation/klavis-unified-mcp-server"
            ]
          },
          {
            "group": "SDK",
            "pages": [
              "documentation/sdk/python",
              "documentation/sdk/typescript"
            ]
          },
          {
            "group": "AI Platform Integrations",
            "pages": [
              "documentation/ai-platform-integration/overview",
              "documentation/ai-platform-integration/claude",
              "documentation/ai-platform-integration/crewai",
              "documentation/ai-platform-integration/fireworks-ai",
              "documentation/ai-platform-integration/gemini",
              "documentation/ai-platform-integration/langchain",
              "documentation/ai-platform-integration/llamaindex",
              "documentation/ai-platform-integration/mastra",
              "documentation/ai-platform-integration/openai",
              "documentation/ai-platform-integration/together-ai"
            ]
          },
          {
            "group": "MCP Server Quickstart",
            "pages": [
              "documentation/mcp-server/affinity",
              "documentation/mcp-server/airtable",
              "documentation/mcp-server/asana",
              "documentation/mcp-server/attio",
              "documentation/mcp-server/openrouter",
              "documentation/mcp-server/brave_search",
              "documentation/mcp-server/calendly",
              "documentation/mcp-server/clickup",
              "documentation/mcp-server/close",
              "documentation/mcp-server/confluence",
              "documentation/mcp-server/discord",
              "documentation/mcp-server/doc2markdown",
              "documentation/mcp-server/dropbox",
              "documentation/mcp-server/firecrawl-deep-research",
              "documentation/mcp-server/firecrawl-web-search",
              "documentation/mcp-server/github",
              "documentation/mcp-server/gmail",
              "documentation/mcp-server/gong",
              "documentation/mcp-server/google_calendar",
              "documentation/mcp-server/google_docs",
              "documentation/mcp-server/google_drive",
              "documentation/mcp-server/google_sheets",
              "documentation/mcp-server/hacker_news",
              "documentation/mcp-server/hubspot",
              "documentation/mcp-server/jira",
              "documentation/mcp-server/klavis-reportgen",
              "documentation/mcp-server/linear",
              "documentation/mcp-server/linkedin",
              "documentation/mcp-server/markdown2doc",
              "documentation/mcp-server/motion",
              "documentation/mcp-server/notion",
              "documentation/mcp-server/onedrive",
              "documentation/mcp-server/outlook_mail",
              "documentation/mcp-server/perplexity",
              "documentation/mcp-server/plai",
              "documentation/mcp-server/postgres",
              "documentation/mcp-server/quickbooks",
              "documentation/mcp-server/resend",
              "documentation/mcp-server/salesforce",
              "documentation/mcp-server/slack",
              "documentation/mcp-server/stripe",
              "documentation/mcp-server/supabase",
              "documentation/mcp-server/whatsapp",
              "documentation/mcp-server/wordpress",
              "documentation/mcp-server/youtube",
              "documentation/mcp-server/zendesk"
            ]
          },
          {
            "group": "MCP Client Quickstart",
            "pages": [
              "documentation/mcp-client/discord",
              "documentation/mcp-client/slack",
              "documentation/mcp-client/web",
              "documentation/mcp-client/whatsapp"
            ]
          }
        ]
      },
      {
        "anchor": "API Reference",
        "icon": "webhook",
        "groups": [
          {
            "group": "API References",
            "pages": ["api-reference/introduction"]
          },
          {
            "group": "Manage MCP Server",
            "pages": [
              "api-reference/mcp-server/create-a-server-instance",
              "api-reference/mcp-server/create-a-unified-mcp-server-instance",
              "api-reference/mcp-server/get-server-instance",
              "api-reference/mcp-server/delete-a-server-instance"
            ]
          },
          {
            "group": "MCP Server Metadata",
            "pages": [
              "api-reference/mcp-server/get-all-servers",
              "api-reference/mcp-server/get-tools"
            ]
          },
          {
            "group": "Function Calling with MCP",
            "pages": [
              "api-reference/mcp-server/list-tools",
              "api-reference/mcp-server/call-tool"
            ]
          },
          {
            "group": "User",
            "pages": [
              "api-reference/user/get-user-instances",
              "api-reference/user/delete-user"
            ]
          },
          {
            "group": "White Labeling",
            "pages": [
              "api-reference/white-labeling/create",
              "api-reference/white-labeling/get"
            ]
          },
          {
            "group": "Auth / OAuth",
            "pages": [
              "api-reference/mcp-server/get-oauth-url",
              "api-reference/mcp-server/set-auth-token",
              "api-reference/mcp-server/get-authentication-metadata",
              "api-reference/mcp-server/delete-auth-data-for-a-server-instance",
              {
                "group": "GitHub OAuth",
                "pages": ["api-reference/github-oauth/authorize-github"]
              },
              {
                "group": "Slack OAuth",
                "pages": ["api-reference/slack-oauth/authorize-slack"]
              },
              {
                "group": "Jira OAuth",
                "pages": ["api-reference/jira-oauth/authorize-jira"]
              },
              {
                "group": "Notion OAuth",
                "pages": ["api-reference/notion-oauth/authorize-notion"]
              },
              {
                "group": "Supabase OAuth",
                "pages": ["api-reference/supabase-oauth/authorize-supabase"]
              },
              {
                "group": "WordPress OAuth",
                "pages": ["api-reference/wordpress-oauth/authorize-wordpress"]
              },
              {
                "group": "Gmail OAuth",
                "pages": ["api-reference/gmail-oauth/authorize-gmail"]
              },
              {
                "group": "Google Calendar OAuth",
                "pages": [
                  "api-reference/gcalendar-oauth/authorize-gcalendar"
                ]
              },
              {
                "group": "Google Drive OAuth",
                "pages": [
                  "api-reference/gdrive-oauth/authorize-gdrive"
                ]
              },
              {
                "group": "Google Docs OAuth",
                "pages": [
                  "api-reference/gdocs-oauth/authorize-gdocs"
                ]
              },
              {
                "group": "Google Sheets OAuth",
                "pages": [
                  "api-reference/gsheets-oauth/authorize-gsheets"
                ]
              },
              {
                "group": "Airtable OAuth",
                "pages": ["api-reference/airtable-oauth/authorize-airtable"]
              },
              {
                "group": "Asana OAuth",
                "pages": ["api-reference/asana-oauth/authorize-asana"]
              },
              {
                "group": "Close OAuth",
                "pages": ["api-reference/close-oauth/authorize-close"]
              },
              {
                "group": "Confluence OAuth",
                "pages": ["api-reference/confluence-oauth/authorize-confluence"]
              },
              {
                "group": "Salesforce OAuth",
                "pages": ["api-reference/salesforce-oauth/authorize-salesforce"]
              },
              {
                "group": "Linear OAuth",
                "pages": ["api-reference/linear-oauth/authorize-linear"]
              },
              {
                "group": "Linkedin OAuth",
                "pages": ["api-reference/linkedin-oauth/authorize-linkedin"]
              },
              {
                "group": "Attio OAuth",
                "pages": ["api-reference/attio-oauth/authorize-attio"]
              },
              {
                "group": "Canva OAuth",
                "pages": ["api-reference/canva-oauth/authorize-canva"]
              },
              {
                "group": "Xero OAuth",
                "pages": ["api-reference/xero-oauth/authorize-xero"]
              },
              {
                "group": "Dropbox OAuth",
                "pages": ["api-reference/dropbox-oauth/authorize-dropbox"]
              },
              {
                "group": "QuickBooks OAuth",
                "pages": ["api-reference/quickbooks-oauth/authorize-quickbooks"]
              }
            ]
          }
        ]
      },
      {
        "anchor": "Knowledge Base",
        "icon": "book",
        "groups": [
          {
            "group": "Getting Started",
            "pages": ["knowledge-base/introduction"]
          },
          {
            "group": "Onboarding",
            "pages": ["knowledge-base/onboarding/create-your-first-mcp-server", "knowledge-base/onboarding/use-your-first-mcp-server"]
          },
          {
            "group": "Developer",
            "pages": ["knowledge-base/developer/cursor", "knowledge-base/developer/kiro"]
          },
          {
            "group": "OAuth Apps",
<<<<<<< HEAD
            "pages": ["knowledge-base/oauth_app/oauth-scopes", "knowledge-base/oauth_app/linkedin", "knowledge-base/oauth_app/canva", "knowledge-base/oauth_app/xero", "knowledge-base/oauth_app/dropbox", "knowledge-base/oauth_app/quickbooks","knowledge-base/oauth_app/google_docs"]
=======

            "pages": ["knowledge-base/oauth_app/oauth-scopes", "knowledge-base/oauth_app/linkedin", "knowledge-base/oauth_app/canva", "knowledge-base/oauth_app/xero", "knowledge-base/oauth_app/dropbox", "knowledge-base/oauth_app/quickbooks","knowledge-base/oauth_app/gmail","knowledge-base/oauth_app/google_calendar", "knowledge-base/oauth_app/google_drive"]
>>>>>>> 5f5a5ed1
          }
        ]
      }
    ]
  },
  "navbar": {
    "links": [
      {
        "label": "Dashboard",
        "href": "https://www.klavis.ai/home"
      }
    ],
    "primary": {
      "type": "github",
      "href": "https://github.com/Klavis-AI/klavis"
    }
  },
  "footer": {
    "socials": {
      "github": "https://github.com/Klavis-AI/klavis",
      "linkedin": "https://www.linkedin.com/company/klavis-ai",
      "discord": "https://discord.gg/p7TuTEcssn"
    }
  }
}<|MERGE_RESOLUTION|>--- conflicted
+++ resolved
@@ -292,12 +292,7 @@
           },
           {
             "group": "OAuth Apps",
-<<<<<<< HEAD
-            "pages": ["knowledge-base/oauth_app/oauth-scopes", "knowledge-base/oauth_app/linkedin", "knowledge-base/oauth_app/canva", "knowledge-base/oauth_app/xero", "knowledge-base/oauth_app/dropbox", "knowledge-base/oauth_app/quickbooks","knowledge-base/oauth_app/google_docs"]
-=======
-
-            "pages": ["knowledge-base/oauth_app/oauth-scopes", "knowledge-base/oauth_app/linkedin", "knowledge-base/oauth_app/canva", "knowledge-base/oauth_app/xero", "knowledge-base/oauth_app/dropbox", "knowledge-base/oauth_app/quickbooks","knowledge-base/oauth_app/gmail","knowledge-base/oauth_app/google_calendar", "knowledge-base/oauth_app/google_drive"]
->>>>>>> 5f5a5ed1
+            "pages": ["knowledge-base/oauth_app/oauth-scopes", "knowledge-base/oauth_app/linkedin", "knowledge-base/oauth_app/canva", "knowledge-base/oauth_app/xero", "knowledge-base/oauth_app/dropbox", "knowledge-base/oauth_app/quickbooks","knowledge-base/oauth_app/gmail","knowledge-base/oauth_app/google_calendar","knowledge-base/oauth_app/google_docs", "knowledge-base/oauth_app/google_drive"]
           }
         ]
       }
