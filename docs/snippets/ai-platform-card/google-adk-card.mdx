--- conflicted
+++ resolved
@@ -1,13 +1,5 @@
-<<<<<<< HEAD
 <Card 
   title="Google ADK" 
   icon="/images/ai-platform/google-adk.png"
-  href="/documentation/ai-platform-integration/google-adk"
-/>
-=======
-<Card
-  title="Google ADK"
-  icon={<img src="/images/ai-platform/google-adk.png" alt="Google ADK" width={24} height={24} />}
   href="/ai-platform-integration/google-adk"
-></Card>
->>>>>>> a75a4a9e
+/>